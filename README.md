# bellperson [![Crates.io](https://img.shields.io/crates/v/bellperson.svg)](https://crates.io/crates/bellperson)

> This is a fork of the great [bellman](https://github.com/zkcrypto/bellman) library.

`bellman` is a crate for building zk-SNARK circuits. It provides circuit traits
and primitive structures, as well as basic gadget implementations such as
booleans and number abstractions.

## GPU

This fork contains GPU parallel acceleration to the FFT and Multiexponentation algorithms in the groth16 prover codebase under a conditional compilation feature `#[cfg(feature = "gpu")]` and `gpu-test` for testing.

### Requirements
- NVIDIA GPU Graphics Driver

- OpenCL

### Environment variables

The gpu extension contains some env vars that may be set externally to this library.

`BELLMAN_NO_GPU`

Will disable the GPU feature from the library and force usage of the CPU.
```
Example
env::set_var("BELLMAN_NO_GPU", "1");
```

`BELLMAN_GPU_NO_CHECK`

Checking the correctness of GPU results can be time consuming. User can disable this feature.
```
Example
env::set_var("BELLMAN_GPU_NO_CHECK", "1");

```

`BELLMAN_CUSTOM_GPU`

Will allow for adding a GPU not in the tested list. This requires researching the name of the GPU device and the number of cores in the format `["name:cores"]`.
```
Example
env::set_var("BELLMAN_CUSTOM_GPU", "GeForce RTX 2080 Ti:4352, GeForce GTX 1060:1280");
```

`BELLMAN_CPU_UTILIZATION`

Can be set in the interval [0,1] to designate a proportion of the multiexponenation calculation to be moved to cpu in parallel to the GPU to keep all hardware occupied. 

```
Example
env::set_var("BELLMAN_CPU_UTILIZATION", "0.5");
```

#### Supported / Tested Cards

Currently only Nvidia hardware is supported, see [issue](https://github.com/finalitylabs/bellman/issues/3). Depending on the size of the proof being passed to the gpu for work, certain cards will not be able to allocate enough memory to either the FFT or Multiexp kernel. Below are a list of devices that work for small sets. In the future we will add the cuttoff point at which a given card will not be able to allocate enough memory to utilize the GPU.

```
("Device_Name", Cores),
<<<<<<< HEAD
("GeForce RTX 2080 Ti", 4352),
("GeForce RTX 2080 SUPER", 3072),
("GeForce RTX 2080", 2944),
("GeForce GTX 1080 Ti", 3584),
("GeForce GTX 1080", 2560),
("GeForce GTX 1060", 1280),
=======
("TITAN RTX", 4608),
("Tesla V100", 5120),
("Tesla P100", 3584),
("GeForce RTX 2080 Ti", 4352),
("GeForce RTX 2080 SUPER", 3072),
("GeForce RTX 2080", 2944),
("GeForce RTX 2070 SUPER", 2560),
("GeForce GTX 1080 Ti", 3584),
("GeForce GTX 1080", 2560),
("GeForce GTX 2060", 1920),
("GeForce GTX 1660 Ti", 1536),
("GeForce GTX 1060", 1280),
("GeForce GTX 1650 SUPER", 1280),
("GeForce GTX 1650", 896),
>>>>>>> c908e570
```

## License

Licensed under either of

 * Apache License, Version 2.0, ([LICENSE-APACHE](LICENSE-APACHE) or
   http://www.apache.org/licenses/LICENSE-2.0)
 * MIT license ([LICENSE-MIT](LICENSE-MIT) or http://opensource.org/licenses/MIT)

at your option.

### Contribution

Unless you explicitly state otherwise, any contribution intentionally
submitted for inclusion in the work by you, as defined in the Apache-2.0
license, shall be dual licensed as above, without any additional terms or
conditions.<|MERGE_RESOLUTION|>--- conflicted
+++ resolved
@@ -59,14 +59,6 @@
 
 ```
 ("Device_Name", Cores),
-<<<<<<< HEAD
-("GeForce RTX 2080 Ti", 4352),
-("GeForce RTX 2080 SUPER", 3072),
-("GeForce RTX 2080", 2944),
-("GeForce GTX 1080 Ti", 3584),
-("GeForce GTX 1080", 2560),
-("GeForce GTX 1060", 1280),
-=======
 ("TITAN RTX", 4608),
 ("Tesla V100", 5120),
 ("Tesla P100", 3584),
@@ -81,7 +73,6 @@
 ("GeForce GTX 1060", 1280),
 ("GeForce GTX 1650 SUPER", 1280),
 ("GeForce GTX 1650", 896),
->>>>>>> c908e570
 ```
 
 ## License
